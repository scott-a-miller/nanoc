--- conflicted
+++ resolved
@@ -64,21 +64,16 @@
       @shared_base ||= Nanoc3::CLI::Base.new
     end
 
-<<<<<<< HEAD
     # @return [Boolean] true if debug output is enabled, false if not
     def debug?
       @debug
     end
 
-    # Helper function which can be called when a command is executed that
-    # requires a site, such as the compile command.
-=======
     # Asserts that the current working directory contains a site
     # ({Nanoc3::Site} instance). If no site is present, prints an error
     # message and exits.
     #
     # @return [void]
->>>>>>> 0eedf5a3
     def require_site
       if site.nil?
         $stderr.puts 'The current working directory does not seem to be a ' +
