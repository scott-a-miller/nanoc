--- conflicted
+++ resolved
@@ -238,7 +238,7 @@
     def identifier_for_filename(meta_filename)
       # Split into components
       components = meta_filename.gsub(%r{(^/|/$)}, '').split('/')
-      components[-1].sub!(/(\.[a-z]+)+$/, '')
+      components[-1].sub!(/\.[a-z0-9]+$/, '')
 
       if components[-1] == 'index'
         components[0..-2].join('/').cleaned_identifier
@@ -250,40 +250,13 @@
     # Returns the base name of filename, i.e. filename with all extensions
     # stripped off. Supports multiple extensions.
     def basename_of(filename)
-      filename.sub(/(\.[a-z]+)*$/, '')
-    end
-
-<<<<<<< HEAD
+      filename.sub(/\.[a-z0-9]+$/, '')
+    end
+
     # Returns the extension(s) of filename. Supports multiple extensions.
     # Includes the leading period.
     def ext_of(filename)
-      filename =~ /((\.[a-z]+)*)$/ ? $1 : ''
-=======
-    # Returns the filename of the content file corresponding to the given meta
-    # file, ignoring any unwanted files (files that end with '~', '.orig',
-    # '.rej' or '.bak')
-    def content_filename_for_meta_filename(meta_filename)
-      # Find all files
-    	base_filename = File.basename(meta_filename, '.yaml')
-    	dirname       = File.dirname(meta_filename)
-    	filenames     = Dir.entries(dirname).select { |f| f =~ /#{base_filename}\.[^.]+$/ }.map { |f| "#{dirname}/#{f}" }
-
-      # Reject meta files
-      filenames.reject! { |f| f =~ /\.yaml$/ }
-
-      # Reject backups
-      filenames.reject! { |f| f =~ /(~|\.orig|\.rej|\.bak)$/ }
-
-      # Make sure there is only one content file
-      if filenames.size != 1
-        raise RuntimeError.new(
-          "Expected 1 content file for the metafile #{meta_filename} but found #{filenames.size}"
-        )
-      end
-
-      # Return content filename
-      filenames.first
->>>>>>> 69f428c3
+      filename =~ /(\.[a-z0-9]+)$/ ? $1 : ''
     end
 
   end
