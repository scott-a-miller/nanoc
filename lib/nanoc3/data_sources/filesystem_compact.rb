--- conflicted
+++ resolved
@@ -145,7 +145,6 @@
 
     ########## Custom functions ##########
 
-<<<<<<< HEAD
     # Finds all items/layouts/... in the given base directory. Returns a hash
     # in which the keys are the file's dirname + basenames, and the values a
     # pair consisting of the metafile extension and the content file
@@ -241,28 +240,13 @@
     #
     # For example:
     #
-    #   /foo.yaml       -> /foo/
-    #   /foo/index.yaml -> /foo/
-    #   /foo/index.erb  -> /foo/
-    #   /foo/foo.yaml   -> /foo/foo/
-    #   /foo/bar.html   -> /foo/bar/
-    def identifier_for_filename(meta_filename)
-=======
-    # Returns the identifier for the given meta filename. This method assumes
-    # that the base is already stripped. The identifier is calculated by
-    # stripping the extension; if there is more than one extension, only the
-    # last extension is stripped and the previous extensions will be part of
-    # the identifier.
-    #
-    # For example:
-    #
     #   /foo.yaml           -> /foo/
     #   /foo/index.yaml     -> /foo/
+    #   /foo/index.erb      -> /foo/
     #   /foo/foo.yaml       -> /foo/foo/
-    #   /foo/bar.yaml       -> /foo/bar/
+    #   /foo/bar.html       -> /foo/bar/
     #   /foo/bar.entry.yaml -> /foo/bar.entry/
-    def identifier_for_meta_filename(meta_filename)
->>>>>>> c74cb3ff
+    def identifier_for_filename(meta_filename)
       # Split into components
       components = meta_filename.gsub(%r{(^/|/$)}, '').split('/')
       components[-1].sub!(/\.[a-z0-9]+$/, '')
@@ -280,37 +264,10 @@
       filename.sub(/\.[a-z0-9]+$/, '')
     end
 
-<<<<<<< HEAD
     # Returns the extension(s) of filename. Supports multiple extensions.
     # Includes the leading period.
     def ext_of(filename)
       filename =~ /(\.[a-z0-9]+)$/ ? $1 : ''
-=======
-    # Returns the filename of the content file corresponding to the given meta
-    # file, ignoring any unwanted files (files that end with '~', '.orig',
-    # '.rej' or '.bak')
-    def content_filename_for_meta_filename(meta_filename)
-      # Find all files
-    	base_filename = File.basename(meta_filename, '.yaml')
-    	dirname       = File.dirname(meta_filename)
-    	filenames     = Dir.entries(dirname).select { |f| f =~ /^#{base_filename}\.[^.]+$/ }.map { |f| "#{dirname}/#{f}" }
-
-      # Reject meta files
-      filenames.reject! { |f| f =~ /\.yaml$/ }
-
-      # Reject backups
-      filenames.reject! { |f| f =~ /(~|\.orig|\.rej|\.bak)$/ }
-
-      # Make sure there is only one content file
-      if filenames.size != 1
-        raise RuntimeError.new(
-          "Expected 1 content file for the metafile #{meta_filename} but found #{filenames.size}"
-        )
-      end
-
-      # Return content filename
-      filenames.first
->>>>>>> c74cb3ff
     end
 
   end
