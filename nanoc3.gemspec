# encoding: utf-8

$LOAD_PATH.unshift(File.expand_path('../lib/', __FILE__))
require 'nanoc3'

Gem::Specification.new do |s|
  s.name        = 'nanoc3'
  s.version     = Nanoc3::VERSION
  s.homepage    = 'http://nanoc.stoneship.org/'
  s.summary     = 'a web publishing system written in Ruby for building small to medium-sized websites.'
  s.description = 'nanoc is a simple but very flexible static site generator written in Ruby. It operates on local files, and therefore does not run on the server. nanoc “compiles” the local source files into HTML (usually), by evaluating eRuby, Markdown, etc.'

  s.author = 'Denis Defreyne'
  s.email  = 'denis.defreyne@stoneship.org'

<<<<<<< HEAD
  s.files              = Dir['[A-Z]*'] + Dir['lib/**/*'] + Dir['doc/yardoc_templates/**/*'] + [ 'nanoc3.gemspec' ]
  s.default_executable = 'nanoc3'
=======
  s.files              = Dir['[A-Z]*'] + Dir['lib/**/*']
>>>>>>> 67ddedf1
  s.executables        = [ 'nanoc3' ]
  s.require_paths      = [ 'lib' ]

  s.rdoc_options     = [ '--main', 'README.md' ]
  s.extra_rdoc_files = [ 'ChangeLog', 'LICENSE', 'README.md', 'NEWS.md' ]

  s.add_runtime_dependency('cri', '>= 1.0.0')

  s.post_install_message = %q{------------------------------------------------------------------------------
Thanks for installing nanoc 3.2! Here are some resources to help you get
started:

* The web site at <http://nanoc.stoneship.org/>
* The tutorial at <http://nanoc.stoneship.org/docs/3-getting-started/>
* The manual at <http://nanoc.stoneship.org/docs/4-basic-concepts/>

If you have questions, issues or simply want to share ideas, join the
discussion at <http://groups.google.com/group/nanoc> or stop by in the IRC
channel on irc.freenode.net, channel #nanoc. See you there!

Enjoy!
------------------------------------------------------------------------------
}
end<|MERGE_RESOLUTION|>--- conflicted
+++ resolved
@@ -13,12 +13,7 @@
   s.author = 'Denis Defreyne'
   s.email  = 'denis.defreyne@stoneship.org'
 
-<<<<<<< HEAD
   s.files              = Dir['[A-Z]*'] + Dir['lib/**/*'] + Dir['doc/yardoc_templates/**/*'] + [ 'nanoc3.gemspec' ]
-  s.default_executable = 'nanoc3'
-=======
-  s.files              = Dir['[A-Z]*'] + Dir['lib/**/*']
->>>>>>> 67ddedf1
   s.executables        = [ 'nanoc3' ]
   s.require_paths      = [ 'lib' ]
 
