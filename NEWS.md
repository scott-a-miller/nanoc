--- conflicted
+++ resolved
@@ -1,6 +1,5 @@
 # nanoc news
 
-<<<<<<< HEAD
 ## 3.2 (???)
 
 Base:
@@ -23,7 +22,7 @@
 * Added support for params to ERB
 * Allowed for passing arbitrary options to pygmentize [Matthias Vallentin]
 * Exposed RedCloth parameters in the filter [Vincent Driessen]
-=======
+
 ## 3.1.8 (2001-06-24)
 
 * Made link validator accept https: URLs
@@ -32,7 +31,6 @@
 * Fixed errors related to thread requires
 * Fixed crash while handling load errors
 * Improved encoding handling while reading files
->>>>>>> 22034702
 
 ## 3.1.7 (2011-05-03)
 
