--- conflicted
+++ resolved
@@ -1,6 +1,5 @@
 # nanoc news
 
-<<<<<<< HEAD
 ## 3.2 (???)
 
 Base:
@@ -24,10 +23,7 @@
 * Allowed for passing arbitrary options to pygmentize [Matthias Vallentin]
 * Exposed RedCloth parameters in the filter [Vincent Driessen]
 
-## 3.1.8 (2001-06-24)
-=======
 ## 3.1.8 (2011-06-25)
->>>>>>> a054cb1f
 
 * Made link validator accept https: URLs
 * Fixed erronous handling of layouts with names ending in index
