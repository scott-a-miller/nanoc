--- conflicted
+++ resolved
@@ -1,14 +1,11 @@
 # nanoc news
 
-<<<<<<< HEAD
 ## 3.3
 
 * Turned Rake tasks into proper nanoc commands
 * Added support for deployment using Fog [Jack Chu]
 * Dropped the “3” suffix on nanoc3/Nanoc3
 
-## 3.2 (???)
-=======
 ## 3.2.1 (???)
 
 * Made `@config` available in rules file
@@ -18,7 +15,6 @@
 * Fixed broken `#check_availability`
 
 ## 3.2 (2011-07-24)
->>>>>>> c4f74db0
 
 Base:
 
