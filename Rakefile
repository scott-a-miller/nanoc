--- conflicted
+++ resolved
@@ -2,14 +2,10 @@
 
 # Set up env
 $LOAD_PATH.unshift(File.expand_path(File.dirname(__FILE__) + '/lib'))
-<<<<<<< HEAD
-require 'nanoc'
-=======
 require './test/gem_loader.rb'
 
 # Load nanoc
-require 'nanoc3'
->>>>>>> f078793d
+require 'nanoc'
 
 # Load tasks
 Dir.glob('tasks/**/*.rake').each { |r| Rake.application.add_import r }
