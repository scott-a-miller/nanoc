# encoding: utf-8

class Nanoc::Extra::AutoCompilerTest < MiniTest::Unit::TestCase

  include Nanoc::TestHelpers

  def test_handle_request_with_item_rep_with_index_filename
    if_have 'mime/types', 'rack' do
      # Create site
      Nanoc::CLI.run %w( create_site bar)

      FileUtils.cd('bar') do
        # Create item
        FileUtils.mkdir_p('content/foo')
        File.open('content/foo/index.html', 'w') do |io|
          io.write "Moo!"
        end

        # Create output file
        FileUtils.mkdir_p('output/foo')
        File.open('output/foo/index.html', 'w') do |io|
          io.write "Compiled moo!"
        end

        # Create site
        site = Nanoc::Site.new('.')
        site.expects(:compile)

        # Create autocompiler
        autocompiler = Nanoc::Extra::AutoCompiler.new('.')
        autocompiler.stubs(:build_site)
        autocompiler.stubs(:site).returns(site)

        # Serve
        status, headers, body = autocompiler.instance_eval { call('PATH_INFO' => '/foo/index.html') }

        # Check response
        assert_equal(200, status)
        assert_equal('text/html', headers['Content-Type'])
        body.each do |b|
          assert_equal "Compiled moo!", b
        end
      end
    end
  end

  def test_handle_request_with_broken_url
    if_have 'mime/types', 'rack' do
      # Create site
      Nanoc::CLI.run %w( create_site bar)

      FileUtils.cd('bar') do
        # Create site
        site = Nanoc::Site.new('.')

        # Create autocompiler
        autocompiler = Nanoc::Extra::AutoCompiler.new('.')
        autocompiler.stubs(:build_site)
        autocompiler.stubs(:site).returns(site)

        # Serve
        status, headers, body = autocompiler.instance_eval { call('PATH_INFO' => '/afjwiagoawf.html') }

        # Check response
        assert_equal(404, status)
      end
    end
  end

  def test_handle_request_with_file
    if_have 'mime/types', 'rack' do
      # Create file
      FileUtils.mkdir_p('out')
      File.open('out/somefile.txt', 'w') { |io| io.write('hello') }

      # Create file server
      file_server = mock
      def file_server.call(env)
        @expected_path_info = 'somefile.txt'
        @actual_path_info   = env['PATH_INFO']
      end
      def file_server.expected_path_info ; @expected_path_info ; end
      def file_server.actual_path_info   ; @actual_path_info   ; end

      # Create site
      site = mock
      site.expects(:items).returns([])
      site.expects(:config).returns({ :output_dir => 'out', :index_filenames => [ 'index.html' ] })

      # Create autocompiler
      autocompiler = Nanoc::Extra::AutoCompiler.new('.')
      autocompiler.stubs(:build_site)
      autocompiler.stubs(:site).returns(site)
      autocompiler.expects(:file_server).returns(file_server)

      # Run
      autocompiler.instance_eval { call('PATH_INFO' => 'somefile.txt') }

      # Check
      assert_equal(file_server.expected_path_info, file_server.actual_path_info)
    end
  end

  def test_handle_request_with_dir_with_slash_with_index_file
    if_have 'mime/types', 'rack' do
      # Create file
      FileUtils.mkdir_p('out/foo/bar')
      File.open('out/foo/bar/index.html', 'w') { |io| io.write('hello') }

      # Create file server
      file_server = mock
      def file_server.call(env)
        @expected_path_info = '/foo/bar/index.html'
        @actual_path_info   = env['PATH_INFO']
      end
      def file_server.expected_path_info ; @expected_path_info ; end
      def file_server.actual_path_info   ; @actual_path_info   ; end

      # Create site
      site = mock
      site.expects(:items).returns([])
      site.expects(:config).at_least_once.returns({ :output_dir => 'out', :index_filenames => [ 'index.html' ] })

      # Create autocompiler
      autocompiler = Nanoc::Extra::AutoCompiler.new('.')
      autocompiler.stubs(:build_site)
      autocompiler.stubs(:site).returns(site)
      autocompiler.expects(:file_server).returns(file_server)

      # Run
      autocompiler.instance_eval { call('PATH_INFO' => '/foo/bar/') }

      # Check
      assert_equal(file_server.expected_path_info, file_server.actual_path_info)
    end
  end

  def test_handle_request_with_dir_with_slash_without_index_file
    if_have 'mime/types', 'rack' do
      # Create file
      FileUtils.mkdir_p('out/foo/bar')
      File.open('out/foo/bar/someotherfile.txt', 'w') { |io| io.write('hello') }

      # Create file server
      file_server = mock
      def file_server.call(env)
        @expected_path_info = 'foo/bar/'
        @actual_path_info   = env['PATH_INFO']
      end
      def file_server.expected_path_info ; @expected_path_info ; end
      def file_server.actual_path_info   ; @actual_path_info   ; end

      # Create site
      site = mock
      site.expects(:items).returns([])
      site.expects(:config).at_least_once.returns({ :output_dir => 'out', :index_filenames => [ 'index.html' ] })

      # Create autocompiler
      autocompiler = Nanoc::Extra::AutoCompiler.new('.')
      autocompiler.stubs(:build_site)
      autocompiler.stubs(:site).returns(site)
      autocompiler.expects(:file_server).returns(file_server)

      # Run
      autocompiler.instance_eval { call('PATH_INFO' => 'foo/bar/') }

      # Check
      assert_equal(file_server.expected_path_info, file_server.actual_path_info)
    end
  end

  def test_handle_request_with_dir_without_slash_with_index_file
    if_have 'mime/types', 'rack' do
      # Create file
      FileUtils.mkdir_p('out/foo/bar')
      File.open('out/foo/bar/index.html', 'w') { |io| io.write('hello') }

      # Create file server
      file_server = mock
      def file_server.call(env)
        @expected_path_info = 'foo/bar'
        @actual_path_info   = env['PATH_INFO']
      end
      def file_server.expected_path_info ; @expected_path_info ; end
      def file_server.actual_path_info   ; @actual_path_info   ; end

      # Create site
      site = mock
      site.expects(:items).returns([])
      site.expects(:config).at_least_once.returns({ :output_dir => 'out', :index_filenames => [ 'index.html' ] })

      # Create autocompiler
      autocompiler = Nanoc::Extra::AutoCompiler.new('.')
      autocompiler.stubs(:build_site)
      autocompiler.stubs(:site).returns(site)
      autocompiler.expects(:file_server).returns(file_server)

      # Run
      autocompiler.instance_eval { call('PATH_INFO' => 'foo/bar') }

      # Check
      assert_equal(file_server.expected_path_info, file_server.actual_path_info)
    end
  end

  def test_handle_request_with_dir_without_slash_without_index_file
    if_have 'mime/types', 'rack' do
      # Create file
      FileUtils.mkdir_p('out/foo/bar')
      File.open('out/foo/bar/someotherfile.txt', 'w') { |io| io.write('hello') }

      # Create file server
      file_server = mock
      def file_server.call(env)
        @expected_path_info = 'foo/bar'
        @actual_path_info   = env['PATH_INFO']
      end
      def file_server.expected_path_info ; @expected_path_info ; end
      def file_server.actual_path_info   ; @actual_path_info   ; end

      # Create site
      site = mock
      site.expects(:items).returns([])
      site.expects(:config).at_least_once.returns({ :output_dir => 'out', :index_filenames => [ 'index.html' ] })

      # Create autocompiler
      autocompiler = Nanoc::Extra::AutoCompiler.new('.')
      autocompiler.stubs(:build_site)
      autocompiler.stubs(:site).returns(site)
      autocompiler.expects(:file_server).returns(file_server)

      # Run
      autocompiler.instance_eval { call('PATH_INFO' => 'foo/bar') }

      # Check
      assert_equal(file_server.expected_path_info, file_server.actual_path_info)
    end
  end

  def test_handle_request_with_404
    if_have 'mime/types', 'rack' do
      # Create file server
      file_server = mock
      def file_server.call(env)
        @expected_path_info = 'four-oh-four.txt'
        @actual_path_info   = env['PATH_INFO']
      end
      def file_server.expected_path_info ; @expected_path_info ; end
      def file_server.actual_path_info   ; @actual_path_info   ; end

      # Create site
      site = mock
      site.expects(:items).returns([])
      site.expects(:config).at_least_once.returns({ :output_dir => 'out', :index_filenames => [ 'index.html' ] })

      # Create autocompiler
      autocompiler = Nanoc::Extra::AutoCompiler.new('.')
      autocompiler.stubs(:build_site)
      autocompiler.stubs(:site).returns(site)
      autocompiler.expects(:file_server).returns(file_server)

      # Run
      autocompiler.instance_eval { call('PATH_INFO' => 'four-oh-four.txt') }

      # Check
      assert_equal(file_server.expected_path_info, file_server.actual_path_info)
    end
  end

  def test_mime_type_of
    if_have 'mime/types', 'rack'  do
      # Create autocompiler
      autocompiler = Nanoc::Extra::AutoCompiler.new(nil)

      # Create known test file
      File.open('foo.html', 'w') { |io| io.write('hello') }
      assert_equal(
        'text/html',
        autocompiler.instance_eval { mime_type_of('foo.html', 'huh') }
      )

      # Create unknown test file
      File.open('foo', 'w') { |io| io.write('hello') }
      assert_equal(
        'huh',
        autocompiler.instance_eval { mime_type_of('foo', 'huh') }
      )
    end
  end

  def test_serve_with_working_item
    if_have 'mime/types', 'rack' do
      # Create site
      Nanoc::CLI.run %w( create_site bar)

      FileUtils.cd('bar') do
        # Create item
        File.open('content/index.html', 'w') do |io|
          io.write "Moo!"
        end

        # Create output file
        File.open('output/index.html', 'w') do |io|
          io.write "Compiled moo!"
        end

        # Create site
        site = Nanoc::Site.new('.')
        site.expects(:compile)

        # Create autocompiler
        autocompiler = Nanoc::Extra::AutoCompiler.new('.')
        autocompiler.stubs(:build_site)
        autocompiler.stubs(:site).returns(site)

        # Serve
        status, headers, body = autocompiler.instance_eval { call('PATH_INFO' => '/') }

        # Check response
        assert_equal(200, status)
        assert_equal('text/html', headers['Content-Type'])
        body.each do |b|
          assert_equal "Compiled moo!", b
        end
      end
    end
  end

  def test_serve_with_broken_item
    if_have 'mime/types', 'rack' do
      # Create site
      Nanoc::CLI.run %w( create_site bar)

      FileUtils.cd('bar') do
        # Create item
        File.open('content/whatever.html', 'w') do |io|
          io.write "Whatever!"
        end

        # Create site
        site = Nanoc::Site.new('.')
        site.expects(:compile).raises(RuntimeError, 'aah! fail!')

        # Create autocompiler
        autocompiler = Nanoc::Extra::AutoCompiler.new('.')
        autocompiler.stubs(:build_site)
        autocompiler.stubs(:site).returns(site)

        # Serve
        assert_raises(RuntimeError) do
          autocompiler.instance_eval { call('PATH_INFO' => '/whatever/') }
        end
      end
    end
  end

  def test_reload_config_file_before_each_request
    if_have 'mime/types', 'rack' do
      # Create site
      Nanoc::CLI.run %w( create_site foo )

      FileUtils.cd('foo') do
        # Create item that outputs config elements
        File.open('content/index.html', 'w') do |io|
          io.write "The Grand Value of Configuration is <%= @config[:value] %>!"
        end

        # Create autocompiler
        autocompiler = Nanoc::Extra::AutoCompiler.new('.')

        # Set config to 1st value
        File.open('config.yaml', 'w') do |io|
          io.write "value: Foo"
        end
        File.utime(Time.now+5, Time.now+5, 'config.yaml')

        # Check
        status, headers, body = autocompiler.call('PATH_INFO' => '/')
        body.each do |b|
          assert_match /The Grand Value of Configuration is Foo!/, b
        end

        # Set config to 2nd value
        File.open('config.yaml', 'w') do |io|
          io.write "value: Bar"
        end
        File.utime(Time.now+5, Time.now+5, 'config.yaml')

        # Check
        status, headers, body = autocompiler.call('PATH_INFO' => '/')
        body.each do |b|
          assert_match /The Grand Value of Configuration is Bar!/, b
        end
      end
    end
  end

  def test_call_with_uri_encoded_path
<<<<<<< HEAD
    if_have 'mime/types', 'rack' do
      # Create autocompiler
      autocompiler = Nanoc::Extra::AutoCompiler.new('.')
=======
    if_have 'rack' do
      # Create autocompiler
      autocompiler = Nanoc3::Extra::AutoCompiler.new('.')
>>>>>>> 1e4fe315

      # Mock dependencies
      site = mock
      site.stubs(:config).returns({ :output_dir => 'output/' })
      site.stubs(:items).returns([])
      autocompiler.stubs(:build_site)
      autocompiler.stubs(:site).returns(site)

      # Test
      result = autocompiler.call('PATH_INFO' => '/%73oftware')
      assert_equal 404, result[0]
      assert_match "File not found: /software\n", result[2][0]
    end
  end

end<|MERGE_RESOLUTION|>--- conflicted
+++ resolved
@@ -396,15 +396,9 @@
   end
 
   def test_call_with_uri_encoded_path
-<<<<<<< HEAD
-    if_have 'mime/types', 'rack' do
-      # Create autocompiler
-      autocompiler = Nanoc::Extra::AutoCompiler.new('.')
-=======
     if_have 'rack' do
       # Create autocompiler
-      autocompiler = Nanoc3::Extra::AutoCompiler.new('.')
->>>>>>> 1e4fe315
+      autocompiler = Nanoc::Extra::AutoCompiler.new('.')
 
       # Mock dependencies
       site = mock
