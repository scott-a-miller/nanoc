# encoding: utf-8

require 'test/helper'

class Nanoc3::DataSources::FilesystemCombinedTest < MiniTest::Unit::TestCase

  include Nanoc3::TestHelpers

  def test_create_object_not_at_root
    # Create item
    data_source = Nanoc3::DataSources::FilesystemCombined.new(nil, nil, nil, nil)
    data_source.send(:create_object, 'foobar', 'content here', { :foo => 'bar' }, '/asdf/')

    # Check file existance
    assert File.directory?('foobar')
    assert !File.directory?('foobar/content')
    assert !File.directory?('foobar/asdf')
    assert File.file?('foobar/asdf.html')

    # Check file content
    expected = "--- \nfoo: bar\n\n---\ncontent here"
    assert_equal expected, File.read('foobar/asdf.html')
  end

  def test_create_object_at_root
    # Create item
    data_source = Nanoc3::DataSources::FilesystemCombined.new(nil, nil, nil, nil)
    data_source.send(:create_object, 'foobar', 'content here', { :foo => 'bar' }, '/')

    # Check file existance
    assert File.directory?('foobar')
    assert !File.directory?('foobar/index')
    assert !File.directory?('foobar/foobar')
    assert File.file?('foobar/index.html')

    # Check file content
    expected = "--- \nfoo: bar\n\n---\ncontent here"
    assert_equal expected, File.read('foobar/index.html')
  end

  def test_files
    # Create data source
    data_source = Nanoc3::DataSources::FilesystemCombined.new(nil, nil, nil, nil)

    # Create test files
    FileUtils.mkdir_p('foo')
    FileUtils.mkdir_p('foo/a/b')
    File.open('foo/bar.html',       'w') { |io| io.write('test') }
    File.open('foo/baz.html',       'w') { |io| io.write('test') }
    File.open('foo/a/b/c.html',     'w') { |io| io.write('test') }
    File.open('foo/ugly.html~',     'w') { |io| io.write('test') }
    File.open('foo/ugly.html.orig', 'w') { |io| io.write('test') }
    File.open('foo/ugly.html.rej',  'w') { |io| io.write('test') }
    File.open('foo/ugly.html.bak',  'w') { |io| io.write('test') }

    # Get expected and actual output
    expected_out = [ 'foo/a/b/c.html', 'foo/bar.html', 'foo/baz.html' ]
    actual_out   = data_source.instance_eval { files('foo') }.sort

    # Check
    assert_equal(expected_out, actual_out)
  end

  def test_parse_file_full_meta
    # Create a file
    File.open('test.html', 'w') do |io|
      io.write "-----\n"
      io.write "foo: bar\n"
      io.write "-----\n"
      io.write "blah blah\n"
    end

    # Create data source
    data_source = Nanoc3::DataSources::FilesystemCombined.new(nil, nil, nil, nil)

    # Parse it
    result = data_source.instance_eval { parse_file('test.html', 'foobar') }
    assert_equal({ 'foo' => 'bar' }, result[0])
    assert_equal('blah blah', result[1])
  end

<<<<<<< HEAD
  def test_parse_file_empty_meta
=======
  def test_parse_file_invalid_2
    # Create a file
    File.open('test.html', 'w') do |io|
      io.write "-----\n"
      io.write "blah blah\n"
    end

    # Create data source
    data_source = Nanoc3::DataSources::FilesystemCombined.new(nil, nil, nil, nil)

    # Parse it
    assert_raises(RuntimeError) do
      data_source.instance_eval { parse_file('test.html', 'foobar') }
    end
  end

  def test_parse_file_full_meta
>>>>>>> 8c1ce713
    # Create a file
    File.open('test.html', 'w') do |io|
      io.write "-----\n"
      io.write "-----\n"
      io.write "blah blah\n"
    end

    # Create data source
    data_source = Nanoc3::DataSources::FilesystemCombined.new(nil, nil, nil, nil)

    # Parse it
    result = data_source.instance_eval { parse_file('test.html', 'foobar') }
    assert_equal({}, result[0])
    assert_equal('blah blah', result[1])
  end

  def test_parse_file_no_meta
    content = "blah\n" \
      "blah blah blah\n" \
      "blah blah\n"
    # Create a file
    File.open('test.html', 'w') { |io| io.write(content) }

    # Create data source
    data_source = Nanoc3::DataSources::FilesystemCombined.new(nil, nil, nil, nil)

    # Parse it
    result = data_source.instance_eval { parse_file('test.html', 'foobar') }
    assert_equal({}, result[0])
    assert_equal(content, result[1])
  end

  def test_load_objects
    # Create data source
    data_source = Nanoc3::DataSources::FilesystemCombined.new(nil, nil, nil, nil)

    # Create a fake class
    klass = Class.new do
      attr_reader :stuff
      def initialize(*stuff)
        @stuff = stuff
      end
      def ==(other)
        @stuff == other.stuff
      end
    end

    # Create sample files
    FileUtils.mkdir_p('foo')
    FileUtils.mkdir_p('foo/a/b')
    File.open('foo/bar.html',       'w') { |io| io.write("---\nnum: 1\n---\ntest 1") }
    File.open('foo/b.c.html',       'w') { |io| io.write("---\nnum: 2\n---\ntest 2") }
    File.open('foo/a/b/c.html',     'w') { |io| io.write("---\nnum: 3\n---\ntest 3") }
    File.open('foo/ugly.html~',     'w') { |io| io.write("---\nnum: 4\n---\ntest 4") }
    File.open('foo/ugly.html.orig', 'w') { |io| io.write("---\nnum: 5\n---\ntest 5") }
    File.open('foo/ugly.html.rej',  'w') { |io| io.write("---\nnum: 6\n---\ntest 6") }
    File.open('foo/ugly.html.bak',  'w') { |io| io.write("---\nnum: 7\n---\ntest 7") }

    # Get expected and actual output
    expected_out = [
      klass.new(
        'test 1',
        { 'num' => 1, :filename => 'foo/bar.html',   :extension => 'html', :file => File.open('foo/bar.html') },
        '/bar/',
        File.mtime('foo/bar.html')
      ),
      klass.new(
        'test 2',
        { 'num' => 2, :filename => 'foo/b.c.html',   :extension => 'html', :file => File.open('foo/b.c.html') },
        '/b/',
        File.mtime('foo/b.c.html')
      ),
      klass.new(
        'test 3',
        { 'num' => 3, :filename => 'foo/a/b/c.html', :extension => 'html', :file => File.open('foo/a/b/c.html') },
        '/a/b/c/',
        File.mtime('foo/a/b/c.html')
      )
    ]
    actual_out = data_source.send(:load_objects, 'foo', 'The Foo', klass).sort_by { |i| i.stuff[0] }

    # Check
    (0..expected_out.size-1).each do |i|
      assert_equal expected_out[i].stuff[0], actual_out[i].stuff[0], 'content must match'
      assert_equal expected_out[i].stuff[2], actual_out[i].stuff[2], 'identifier must match'
      assert_equal expected_out[i].stuff[3], actual_out[i].stuff[3], 'mtime must match'
      assert_equal expected_out[i].stuff[1][:file].path, actual_out[i].stuff[1][:file].path, 'file paths must match'
      [ 'num', :filename, :extension ].each do |key|
        assert_equal expected_out[i].stuff[1][key], actual_out[i].stuff[1][key], "attribute key #{key} must match"
      end
    end
  end

  def test_filename_to_identifier_disallowing_periods_in_identifiers
    # Create data source
    data_source = Nanoc3::DataSources::FilesystemCombined.new(nil, nil, nil, nil)

    # Get expected and actual output
    expected_out = [
      '/x/',
      '/x/',
      '/x/'
    ]
    actual_out = [
      data_source.send(:filename_to_identifier, 'foo/x',            'foo'),
      data_source.send(:filename_to_identifier, 'foo/x.html',       'foo'),
      data_source.send(:filename_to_identifier, 'foo/x.entry.html', 'foo')
    ]

    # Check
    (0..expected_out.size-1).each do |i|
      assert_equal expected_out[i], actual_out[i]
    end
  end

  def test_filename_to_identifier_allowing_periods_in_identifiers
    # Create data source
    data_source = Nanoc3::DataSources::FilesystemCombined.new(nil, nil, nil, { :allow_periods_in_identifiers => true })

    # Get expected and actual output
    expected_out = [
      '/x/',
      '/x/',
      '/x.entry/'
    ]
    actual_out = [
      data_source.send(:filename_to_identifier, 'foo/x',            'foo'),
      data_source.send(:filename_to_identifier, 'foo/x.html',       'foo'),
      data_source.send(:filename_to_identifier, 'foo/x.entry.html', 'foo')
    ]

    # Check
    (0..expected_out.size-1).each do |i|
      assert_equal expected_out[i], actual_out[i]
    end
  end

end<|MERGE_RESOLUTION|>--- conflicted
+++ resolved
@@ -61,6 +61,22 @@
     assert_equal(expected_out, actual_out)
   end
 
+  def test_parse_file_invalid_2
+    # Create a file
+    File.open('test.html', 'w') do |io|
+      io.write "-----\n"
+      io.write "blah blah\n"
+    end
+
+    # Create data source
+    data_source = Nanoc3::DataSources::FilesystemCombined.new(nil, nil, nil, nil)
+
+    # Parse it
+    assert_raises(RuntimeError) do
+      data_source.instance_eval { parse_file('test.html', 'foobar') }
+    end
+  end
+
   def test_parse_file_full_meta
     # Create a file
     File.open('test.html', 'w') do |io|
@@ -79,27 +95,7 @@
     assert_equal('blah blah', result[1])
   end
 
-<<<<<<< HEAD
   def test_parse_file_empty_meta
-=======
-  def test_parse_file_invalid_2
-    # Create a file
-    File.open('test.html', 'w') do |io|
-      io.write "-----\n"
-      io.write "blah blah\n"
-    end
-
-    # Create data source
-    data_source = Nanoc3::DataSources::FilesystemCombined.new(nil, nil, nil, nil)
-
-    # Parse it
-    assert_raises(RuntimeError) do
-      data_source.instance_eval { parse_file('test.html', 'foobar') }
-    end
-  end
-
-  def test_parse_file_full_meta
->>>>>>> 8c1ce713
     # Create a file
     File.open('test.html', 'w') do |io|
       io.write "-----\n"
