# encoding: utf-8

require 'test/helper'

class Nanoc3::Filters::ColorizeSyntaxTest < MiniTest::Unit::TestCase

  include Nanoc3::TestHelpers

  def test_coderay_simple
    if_have 'coderay' do
      # Create filter
      filter = ::Nanoc3::Filters::ColorizeSyntax.new

      # Get input and expected output
      input = '<pre title="moo"><code class="language-ruby"># comment</code></pre>'
      expected_output = '<pre title="moo"><code class="language-ruby"><span class="c"># comment</span></code></pre>'

      # Run filter
      actual_output = filter.run(input)
      assert_equal(expected_output, actual_output)
    end
  end

  def test_coderay_with_more_classes
    if_have 'coderay' do
      # Create filter
      filter = ::Nanoc3::Filters::ColorizeSyntax.new

      # Get input and expected output
      input = '<pre title="moo"><code class="abc language-ruby xyz"># comment</code></pre>'
      expected_output = '<pre title="moo"><code class="abc language-ruby xyz"><span class="c"># comment</span></code></pre>'

      # Run filter
      actual_output = filter.run(input)
      assert_equal(expected_output, actual_output)
    end
  end

<<<<<<< HEAD
  def test_simon_highlight
    if `which highlight`.strip.empty?
      skip "could not find `highlight`"
=======
  def test_pygmentize
    if `which pygmentize`.strip.empty?
      skip "could not find pygmentize"
>>>>>>> 8c6c5638
    end

    # Create filter
    filter = ::Nanoc3::Filters::ColorizeSyntax.new

    # Get input and expected output
<<<<<<< HEAD
    input = %Q[<pre title="moo"><code class="language-ruby">\n# comment\n</code></pre>]
    expected_output = '<pre title="moo"><code class="language-ruby"><span class="slc"># comment</span></code></pre>'

    # Run filter
    actual_output = filter.run(input, :default_colorizer => :simon_highlight)
    assert_equal(expected_output, actual_output)
  end

  def test_colorize_syntax_with_unknown_syntax
    if_have 'coderay' do
      # Create filter
      filter = ::Nanoc3::Filters::ColorizeSyntax.new

      # Run filter
      assert_raises RuntimeError do
        filter.run('<p>whatever</p>', :syntax => :kasflwafhaweoineurl)
      end
    end
  end

  def test_colorize_syntax_with_xml
    if_have 'coderay' do
      # Create filter
      filter = ::Nanoc3::Filters::ColorizeSyntax.new

      # Get input and expected output
      input = '<p>foo<br/>bar</p>'
      expected_output = '<p>foo<br/>bar</p>'

      # Run filter
      actual_output = filter.run(input, :syntax => :xml)
      assert_equal(expected_output, actual_output)
    end
  end

=======
    input = '<pre title="moo"><code class="language-ruby"># comment</code></pre>'
    expected_output = '<pre title="moo"><code class="language-ruby"><span class="c1"># comment</span></code></pre>'

    # Run filter
    actual_output = filter.run(input, :colorizers => { :ruby => :pygmentize })
    assert_equal(expected_output, actual_output)
  end

>>>>>>> 8c6c5638
end<|MERGE_RESOLUTION|>--- conflicted
+++ resolved
@@ -36,22 +36,32 @@
     end
   end
 
-<<<<<<< HEAD
-  def test_simon_highlight
-    if `which highlight`.strip.empty?
-      skip "could not find `highlight`"
-=======
   def test_pygmentize
     if `which pygmentize`.strip.empty?
       skip "could not find pygmentize"
->>>>>>> 8c6c5638
     end
 
     # Create filter
     filter = ::Nanoc3::Filters::ColorizeSyntax.new
 
     # Get input and expected output
-<<<<<<< HEAD
+    input = '<pre title="moo"><code class="language-ruby"># comment</code></pre>'
+    expected_output = '<pre title="moo"><code class="language-ruby"><span class="c1"># comment</span></code></pre>'
+
+    # Run filter
+    actual_output = filter.run(input, :colorizers => { :ruby => :pygmentize })
+    assert_equal(expected_output, actual_output)
+  end
+
+  def test_simon_highlight
+    if `which highlight`.strip.empty?
+      skip "could not find `highlight`"
+    end
+
+    # Create filter
+    filter = ::Nanoc3::Filters::ColorizeSyntax.new
+
+    # Get input and expected output
     input = %Q[<pre title="moo"><code class="language-ruby">\n# comment\n</code></pre>]
     expected_output = '<pre title="moo"><code class="language-ruby"><span class="slc"># comment</span></code></pre>'
 
@@ -87,14 +97,4 @@
     end
   end
 
-=======
-    input = '<pre title="moo"><code class="language-ruby"># comment</code></pre>'
-    expected_output = '<pre title="moo"><code class="language-ruby"><span class="c1"># comment</span></code></pre>'
-
-    # Run filter
-    actual_output = filter.run(input, :colorizers => { :ruby => :pygmentize })
-    assert_equal(expected_output, actual_output)
-  end
-
->>>>>>> 8c6c5638
 end