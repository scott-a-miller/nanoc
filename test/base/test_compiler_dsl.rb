# encoding: utf-8

class Nanoc::CompilerDSLTest < MiniTest::Unit::TestCase

  include Nanoc::TestHelpers

  def test_compile
    # TODO implement
  end

  def test_route
    # TODO implement
  end

  def test_layout
    # TODO implement
  end

  def test_passthrough
    # Create site
    Nanoc::CLI.run %w( create_site bar)
    FileUtils.cd('bar') do
      # Create rep
      item = Nanoc::Item.new('foo', { :extension => 'bar' }, '/foo/')
      rep = Nanoc::ItemRep.new(item, :default)

      # Create other necessary stuff
      site = Nanoc::Site.new('.')
      site.items << item
      compiler = site.compiler
      dsl = site.compiler.rules_collection.dsl

      # Create rule
      dsl.passthrough '/foo/'

      # Route and compile
      rule = compiler.rules_collection.routing_rule_for(rep)
      path = rule.apply_to(rep, :compiler => compiler)
      compiler.send :compile_rep, rep

      # Check result
      assert_equal 'foo', rep.compiled_content
      assert_equal '/foo.bar', path
    end
  end

  def test_identifier_to_regex_without_wildcards
    # Create compiler DSL
<<<<<<< HEAD
    compiler_dsl = Nanoc::CompilerDSL.new(nil)
=======
    compiler_dsl = Nanoc3::CompilerDSL.new(nil, {})
>>>>>>> c4f74db0

    actual   = compiler_dsl.instance_eval { identifier_to_regex('foo') }
    expected = %r{^/foo/$}

    assert_equal(expected.to_s,      actual.to_s)
    assert_equal(expected.source,    actual.source)
    assert_equal(expected.kcode,     actual.kcode) if expected.respond_to?(:kcode)
    assert_equal(expected.casefold?, actual.casefold?)
    assert_equal(expected.options,   actual.options)
  end

  def test_identifier_to_regex_with_one_wildcard
    # Create compiler DSL
<<<<<<< HEAD
    compiler_dsl = Nanoc::CompilerDSL.new(nil)
=======
    compiler_dsl = Nanoc3::CompilerDSL.new(nil, {})
>>>>>>> c4f74db0

    actual   = compiler_dsl.instance_eval { identifier_to_regex('foo/*/bar') }
    expected = %r{^/foo/(.*?)/bar/$}

    assert_equal(expected.to_s,      actual.to_s)
    assert_equal(expected.source,    actual.source)
    assert_equal(expected.kcode,     actual.kcode) if expected.respond_to?(:kcode)
    assert_equal(expected.casefold?, actual.casefold?)
    assert_equal(expected.options,   actual.options)
  end

  def test_identifier_to_regex_with_two_wildcards
    # Create compiler DSL
<<<<<<< HEAD
    compiler_dsl = Nanoc::CompilerDSL.new(nil)
=======
    compiler_dsl = Nanoc3::CompilerDSL.new(nil, {})
>>>>>>> c4f74db0

    actual   = compiler_dsl.instance_eval { identifier_to_regex('foo/*/bar/*/qux') }
    expected = %r{^/foo/(.*?)/bar/(.*?)/qux/$}

    assert_equal(expected.to_s,      actual.to_s)
    assert_equal(expected.source,    actual.source)
    assert_equal(expected.kcode,     actual.kcode) if expected.respond_to?(:kcode)
    assert_equal(expected.casefold?, actual.casefold?)
    assert_equal(expected.options,   actual.options)
  end

  def test_identifier_to_regex_with_just_one_wildcard
    # Create compiler DSL
<<<<<<< HEAD
    compiler_dsl = Nanoc::CompilerDSL.new(nil)
=======
    compiler_dsl = Nanoc3::CompilerDSL.new(nil, {})
>>>>>>> c4f74db0

    actual   = compiler_dsl.instance_eval { identifier_to_regex('*') }
    expected = %r{^/(.*?)$}

    assert_equal(expected.to_s,      actual.to_s)
    assert_equal(expected.source,    actual.source)
    assert_equal(expected.kcode,     actual.kcode) if expected.respond_to?(:kcode)
    assert_equal(expected.casefold?, actual.casefold?)
    assert_equal(expected.options,   actual.options)
  end

  def test_identifier_to_regex_with_root
    # Create compiler DSL
<<<<<<< HEAD
    compiler_dsl = Nanoc::CompilerDSL.new(nil)
=======
    compiler_dsl = Nanoc3::CompilerDSL.new(nil, {})
>>>>>>> c4f74db0

    actual   = compiler_dsl.instance_eval { identifier_to_regex('/') }
    expected = %r{^/$}

    assert_equal(expected.to_s,      actual.to_s)
    assert_equal(expected.source,    actual.source)
    assert_equal(expected.kcode,     actual.kcode) if expected.respond_to?(:kcode)
    assert_equal(expected.casefold?, actual.casefold?)
    assert_equal(expected.options,   actual.options)
  end

  def test_identifier_to_regex_with_only_children
    # Create compiler DSL
<<<<<<< HEAD
    compiler_dsl = Nanoc::CompilerDSL.new(nil)
=======
    compiler_dsl = Nanoc3::CompilerDSL.new(nil, {})
>>>>>>> c4f74db0

    actual   = compiler_dsl.instance_eval { identifier_to_regex('/foo/*/') }
    expected = %r{^/foo/(.*?)/$}

    assert_equal(expected.to_s,      actual.to_s)
    assert_equal(expected.source,    actual.source)
    assert_equal(expected.kcode,     actual.kcode) if expected.respond_to?(:kcode)
    assert_equal(expected.casefold?, actual.casefold?)
    assert_equal(expected.options,   actual.options)
  end

  def test_identifier_to_regex_with_plus_wildcard
    # Create compiler DSL
<<<<<<< HEAD
    compiler_dsl = Nanoc::CompilerDSL.new(nil)
=======
    compiler_dsl = Nanoc3::CompilerDSL.new(nil, {})
>>>>>>> c4f74db0

    actual   = compiler_dsl.instance_eval { identifier_to_regex('/foo/+') }
    expected = %r{^/foo/(.+?)/$}

    assert_equal(expected.to_s,      actual.to_s)
    assert_equal(expected.source,    actual.source)
    assert_equal(expected.kcode,     actual.kcode) if expected.respond_to?(:kcode)
    assert_equal(expected.casefold?, actual.casefold?)
    assert_equal(expected.options,   actual.options)
    assert('/foo/bar/' =~ actual)
    refute('/foo/'     =~ actual)
  end

  def test_dsl_has_no_access_to_compiler
<<<<<<< HEAD
    compiler_dsl = Nanoc::CompilerDSL.new(nil)
=======
    compiler_dsl = Nanoc3::CompilerDSL.new(nil, {})
>>>>>>> c4f74db0
    assert_raises(NameError) do
      compiler_dsl.instance_eval { compiler }
    end
  end

  def test_config
    $venetian = 'unsnares'
    compiler_dsl = Nanoc3::CompilerDSL.new(nil, { :venetian => 'snares' })
    compiler_dsl.instance_eval { $venetian = @config[:venetian] }
    assert_equal 'snares', $venetian
  end

end<|MERGE_RESOLUTION|>--- conflicted
+++ resolved
@@ -46,11 +46,7 @@
 
   def test_identifier_to_regex_without_wildcards
     # Create compiler DSL
-<<<<<<< HEAD
-    compiler_dsl = Nanoc::CompilerDSL.new(nil)
-=======
-    compiler_dsl = Nanoc3::CompilerDSL.new(nil, {})
->>>>>>> c4f74db0
+    compiler_dsl = Nanoc::CompilerDSL.new(nil, {})
 
     actual   = compiler_dsl.instance_eval { identifier_to_regex('foo') }
     expected = %r{^/foo/$}
@@ -64,11 +60,7 @@
 
   def test_identifier_to_regex_with_one_wildcard
     # Create compiler DSL
-<<<<<<< HEAD
-    compiler_dsl = Nanoc::CompilerDSL.new(nil)
-=======
-    compiler_dsl = Nanoc3::CompilerDSL.new(nil, {})
->>>>>>> c4f74db0
+    compiler_dsl = Nanoc::CompilerDSL.new(nil, {})
 
     actual   = compiler_dsl.instance_eval { identifier_to_regex('foo/*/bar') }
     expected = %r{^/foo/(.*?)/bar/$}
@@ -82,11 +74,7 @@
 
   def test_identifier_to_regex_with_two_wildcards
     # Create compiler DSL
-<<<<<<< HEAD
-    compiler_dsl = Nanoc::CompilerDSL.new(nil)
-=======
-    compiler_dsl = Nanoc3::CompilerDSL.new(nil, {})
->>>>>>> c4f74db0
+    compiler_dsl = Nanoc::CompilerDSL.new(nil, {})
 
     actual   = compiler_dsl.instance_eval { identifier_to_regex('foo/*/bar/*/qux') }
     expected = %r{^/foo/(.*?)/bar/(.*?)/qux/$}
@@ -100,11 +88,7 @@
 
   def test_identifier_to_regex_with_just_one_wildcard
     # Create compiler DSL
-<<<<<<< HEAD
-    compiler_dsl = Nanoc::CompilerDSL.new(nil)
-=======
-    compiler_dsl = Nanoc3::CompilerDSL.new(nil, {})
->>>>>>> c4f74db0
+    compiler_dsl = Nanoc::CompilerDSL.new(nil, {})
 
     actual   = compiler_dsl.instance_eval { identifier_to_regex('*') }
     expected = %r{^/(.*?)$}
@@ -118,11 +102,7 @@
 
   def test_identifier_to_regex_with_root
     # Create compiler DSL
-<<<<<<< HEAD
-    compiler_dsl = Nanoc::CompilerDSL.new(nil)
-=======
-    compiler_dsl = Nanoc3::CompilerDSL.new(nil, {})
->>>>>>> c4f74db0
+    compiler_dsl = Nanoc::CompilerDSL.new(nil, {})
 
     actual   = compiler_dsl.instance_eval { identifier_to_regex('/') }
     expected = %r{^/$}
@@ -136,11 +116,7 @@
 
   def test_identifier_to_regex_with_only_children
     # Create compiler DSL
-<<<<<<< HEAD
-    compiler_dsl = Nanoc::CompilerDSL.new(nil)
-=======
-    compiler_dsl = Nanoc3::CompilerDSL.new(nil, {})
->>>>>>> c4f74db0
+    compiler_dsl = Nanoc::CompilerDSL.new(nil, {})
 
     actual   = compiler_dsl.instance_eval { identifier_to_regex('/foo/*/') }
     expected = %r{^/foo/(.*?)/$}
@@ -154,11 +130,7 @@
 
   def test_identifier_to_regex_with_plus_wildcard
     # Create compiler DSL
-<<<<<<< HEAD
-    compiler_dsl = Nanoc::CompilerDSL.new(nil)
-=======
-    compiler_dsl = Nanoc3::CompilerDSL.new(nil, {})
->>>>>>> c4f74db0
+    compiler_dsl = Nanoc::CompilerDSL.new(nil, {})
 
     actual   = compiler_dsl.instance_eval { identifier_to_regex('/foo/+') }
     expected = %r{^/foo/(.+?)/$}
@@ -173,11 +145,7 @@
   end
 
   def test_dsl_has_no_access_to_compiler
-<<<<<<< HEAD
-    compiler_dsl = Nanoc::CompilerDSL.new(nil)
-=======
-    compiler_dsl = Nanoc3::CompilerDSL.new(nil, {})
->>>>>>> c4f74db0
+    compiler_dsl = Nanoc::CompilerDSL.new(nil, {})
     assert_raises(NameError) do
       compiler_dsl.instance_eval { compiler }
     end
